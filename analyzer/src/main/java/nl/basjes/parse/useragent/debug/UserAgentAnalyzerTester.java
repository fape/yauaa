/*
 * Yet Another UserAgent Analyzer
 * Copyright (C) 2013-2019 Niels Basjes
 *
 * Licensed under the Apache License, Version 2.0 (the "License");
 * you may not use this file except in compliance with the License.
 * You may obtain a copy of the License at
 *
 * https://www.apache.org/licenses/LICENSE-2.0
 *
 * Unless required by applicable law or agreed to in writing, software
 * distributed under the License is distributed on an "AS IS" BASIS,
 * WITHOUT WARRANTIES OR CONDITIONS OF ANY KIND, either express or implied.
 * See the License for the specific language governing permissions and
 * limitations under the License.
 */

package nl.basjes.parse.useragent.debug;

import com.esotericsoftware.kryo.DefaultSerializer;
<<<<<<< HEAD
import com.esotericsoftware.kryo.Kryo;
import nl.basjes.parse.useragent.UserAgent;
import nl.basjes.parse.useragent.UserAgentAnalyzer;
import nl.basjes.parse.useragent.UserAgentAnalyzerDirect;
import nl.basjes.parse.useragent.analyze.Matcher;
import nl.basjes.parse.useragent.analyze.MatchesList.Match;
import org.slf4j.Logger;
import org.slf4j.LoggerFactory;

import java.util.ArrayList;
import java.util.Collection;
import java.util.Collections;
import java.util.HashMap;
import java.util.List;
import java.util.Map;

import static nl.basjes.parse.useragent.UserAgent.NULL_VALUE;
import static nl.basjes.parse.useragent.UserAgent.SYNTAX_ERROR;

@DefaultSerializer(UserAgentAnalyzerTester.KryoSerializer.class)
public class UserAgentAnalyzerTester extends UserAgentAnalyzer {
    private static final Logger LOG = LoggerFactory.getLogger(UserAgentAnalyzerTester.class);

//    public UserAgentAnalyzerTester() {
//        super();
//        keepTests();
//    }

//    public UserAgentAnalyzerTester(String resourceString) {
//        this();
//        loadResources(resourceString);
//    }

    public static class KryoSerializer extends UserAgentAnalyzerDirect.KryoSerializer {
        public KryoSerializer(Kryo kryo, Class<?> type) {
            super(kryo, type);
        }
    }

    static class TestResult {
        String field;
        String expected;
        String actual;
        boolean pass;
        boolean warn;
        long confidence;
    }

    /**
     * Run all the test_cases available.
     *
     * @return true if all tests were successful.
     */
    @SuppressWarnings({"unused"})
    public boolean runTests() {
        return runTests(false, true);
    }

    public boolean runTests(boolean showAll, boolean failOnUnexpected) {
        return runTests(showAll, failOnUnexpected, null, false, false);
    }

    public boolean runTests(boolean showAll,
                            boolean failOnUnexpected,
                            Collection<String> onlyValidateFieldNames,
                            boolean measureSpeed,
                            boolean showPassedTests) {
        initializeMatchers();
        if (getTestCases() == null) {
            return true;
        }
        DebugUserAgent agent = new DebugUserAgent(wantedFieldNames);

        List<TestResult> results = new ArrayList<>(32);

        String filenameHeader = "Test number and source";
        int filenameHeaderLength = filenameHeader.length();
        int maxFilenameLength = filenameHeaderLength;
        for (Map<String, Map<String, String>> test : getTestCases()) {
            Map<String, String> metaData = test.get("metaData");
            String filename = metaData.get("filename");
            maxFilenameLength = Math.max(maxFilenameLength, filename.length());
        }

        maxFilenameLength+=11;

        StringBuilder sb = new StringBuilder(1024);

        sb.append("| ").append(filenameHeader);
        for (int i = filenameHeaderLength; i < maxFilenameLength; i++) {
            sb.append(' ');
        }

        sb.append(" |S|AA|MF|");
        if (measureSpeed) {
            sb.append("  PPS| msPP|");
        }
        sb.append("--> S=Syntax Error, AA=Number of ambiguities during parse, MF=Matches Found");
        if (measureSpeed) {
            sb.append(", PPS=parses/sec, msPP=milliseconds per parse");
        }

        long fullStart = System.nanoTime();

        if (showPassedTests) {
            LOG.info("+===========================================================================================");
            LOG.info(sb.toString());
            LOG.info("+-------------------------------------------------------------------------------------------");
        }

        boolean allPass = true;
        int testcount = 0;
        for (Map<String, Map<String, String>> test : getTestCases()) {
            testcount++;
            Map<String, String> input = test.get("input");
            Map<String, String> expected = test.get("expected");

            boolean dump = false;
            List<String> options = null;
            if (test.containsKey("options")) {
                options = new ArrayList<>(test.get("options").keySet());
                dump = options.contains("dump");
            }
            Map<String, String> metaData = test.get("metaData");
            String filename = metaData.get("filename");
            String linenumber = metaData.get("fileline");

            boolean init = false;

            if (options == null) {
                setVerbose(false);
                agent.setDebug(false);
            } else {
                boolean newVerbose = options.contains("verbose");
                setVerbose(newVerbose);
                agent.setDebug(newVerbose);
                init = options.contains("init");
            }
            if (expected == null || expected.size() == 0) {
                init = true;
            }

            String testName = input.get("name");
            String userAgentString = input.get("user_agent_string");

            if (testName == null) {
                if (userAgentString.length() > 300) {
                    testName = userAgentString.substring(0, 290) + " ... ( " + userAgentString.length() + " chars)";
                } else {
                    testName = userAgentString;
                }
            }

            sb.setLength(0);

            sb.append("|").append(String.format("%5d", testcount))
              .append(".(").append(filename).append(':').append(linenumber).append(')');
            for (int i = filename.length()+linenumber.length()+7; i < maxFilenameLength; i++) {
                sb.append(' ');
            }

            agent.setUserAgentString(userAgentString);


            long measuredSpeed=-1;
            if (measureSpeed) {
                disableCaching();
                // Preheat
                for (int i = 0; i < 100; i++) {
                    parse(agent);
                }
                long startTime = System.nanoTime();
                for (int i = 0; i < 1000; i++) {
                    parse(agent);
                }
                long stopTime = System.nanoTime();
                measuredSpeed = (1000000000L*(1000))/(stopTime-startTime);
            } else {
                parse(agent);
            }

            sb.append('|');
            if (agent.hasSyntaxError()) {
                sb.append('S');
            } else {
                sb.append(' ');
            }
            if (agent.hasAmbiguity()) {
                sb.append(String.format("|%2d", agent.getAmbiguityCount()));
            } else {
                sb.append("|  ");
            }

            sb.append(String.format("|%2d", agent.getNumberOfAppliedMatches()));

            if (measureSpeed) {
                sb.append('|').append(String.format("%5d", measuredSpeed));
                sb.append('|').append(String.format("%5.2f", 1000.0/measuredSpeed));
            }

            sb.append("| ").append(testName);

            // We create the log line but we keep it until we know it actually must be output to the screen
            String testLogLine = sb.toString();

            sb.setLength(0);

            boolean pass = true;
            results.clear();

            if (init) {
                LOG.info(testLogLine);
                sb.append(agent.toYamlTestCase());
                LOG.info(sb.toString());
            } else {
                if (expected == null) {
                    LOG.info(testLogLine);
                    LOG.warn("| - No expectations ... ");
                    continue;
                }
            }

            int maxNameLength     = 6; // "Field".length()+1;            NOSONAR: This is not commented code.
            int maxActualLength   = 7; // "Actual".length()+1;           NOSONAR: This is not commented code.
            int maxExpectedLength = 9; // "Expected".length()+1;         NOSONAR: This is not commented code.

            if (expected != null) {
                List<String> fieldNames = agent.getAvailableFieldNamesSorted();

                if (onlyValidateFieldNames != null && onlyValidateFieldNames.isEmpty()) {
                    onlyValidateFieldNames = null;
                } else if (onlyValidateFieldNames != null) {
                    fieldNames.clear();
                    fieldNames.addAll(onlyValidateFieldNames);
                }

                for (String newFieldName: expected.keySet()) {
                    if (!fieldNames.contains(newFieldName)) {
                        fieldNames.add(newFieldName);
                    }
                }

                for (String fieldName : fieldNames) {
                    // Only check the desired fieldnames
                    if (onlyValidateFieldNames != null &&
                        !onlyValidateFieldNames.contains(fieldName)) {
                        continue;
                    }

                    TestResult result = new TestResult();
                    result.field = fieldName;
                    boolean expectedSomething;

                    // Actual value
                    result.actual = agent.getValue(result.field);
                    result.confidence = agent.getConfidence(result.field);
                    if (result.actual == null) {
                        result.actual = NULL_VALUE;
                    }

                    // Expected value
                    String expectedValue = expected.get(fieldName);
                    if (expectedValue == null) {
                        expectedSomething = false;
                        if (result.confidence < 0) {
                            continue; // A negative value really means 'absent'
                        }
                        result.expected = "<<absent>>";
                    } else {
                        expectedSomething = true;
                        result.expected = expectedValue;
                    }

                    result.pass = result.actual.equals(result.expected);
                    if (!result.pass) {
                        result.warn=true;
                        if (expectedSomething) {
                            result.warn=false;
                            pass = false;
                            allPass = false;
                        } else {
                            if (failOnUnexpected) {
                                // We ignore this special field
                                if (!SYNTAX_ERROR.equals(result.field)) {
                                    result.warn = false;
                                    pass = false;
                                    allPass = false;
                                }
                            }
                        }
                    }

                    results.add(result);

                    maxNameLength = Math.max(maxNameLength, result.field.length());
                    maxActualLength = Math.max(maxActualLength, result.actual.length());
                    maxExpectedLength = Math.max(maxExpectedLength, result.expected.length());
                }

                if (!agent.analyzeMatchersResult()) {
                    pass = false;
                    allPass = false;
                }
            }

            if (dump) {
                LOG.info("##########################################################################################");
                LOG.info("vvvvvvvvvvvvvvvvvvvvvvvvvvvvvvvvvvvvvvvvvvvvvvvvvvvvvvvvvvvvvvvvvvvvvvvvvvvvvvvvvvvvvvvvvv");
                dumpAllPaths(userAgentString);
                LOG.info(agent.toMatchTrace(Collections.emptyList()));
                LOG.info("^^^^^^^^^^^^^^^^^^^^^^^^^^^^^^^^^^^^^^^^^^^^^^^^^^^^^^^^^^^^^^^^^^^^^^^^^^^^^^^^^^^^^^^^^^");
                LOG.info("##########################################################################################");
            }

            if (!init && pass && !showAll) {
                if (showPassedTests) {
                    LOG.info("{}", testLogLine);
                }
                continue;
            }

            if (!pass) {
                LOG.info(testLogLine);
                LOG.error("| TEST FAILED !");
            }

            if (agent.hasAmbiguity()) {
                LOG.info("| Parsing problem: Ambiguity {} times. ", agent.getAmbiguityCount());
            }
            if (agent.hasSyntaxError()) {
                LOG.info("| Parsing problem: Syntax Error");
            }

            if (init || !pass) {
                dumpAllPaths(userAgentString);
            }

            sb.setLength(0);
            sb.append("+--------+-");
            for (int i = 0; i < maxNameLength; i++) {
                sb.append('-');
            }
            sb.append("-+-");
            for (int i = 0; i < maxActualLength; i++) {
                sb.append('-');
            }
            sb.append("-+------------+-");
            for (int i = 0; i < maxExpectedLength; i++) {
                sb.append('-');
            }
            sb.append("-+");

            String separator = sb.toString();
            LOG.info(separator);

            sb.setLength(0);
            sb.append("| Result | Field ");
            for (int i = 6; i < maxNameLength; i++) {
                sb.append(' ');
            }
            sb.append(" | Actual ");
            for (int i = 7; i < maxActualLength; i++) {
                sb.append(' ');
            }
            sb.append(" | Confidence | Expected ");
            for (int i = 9; i < maxExpectedLength; i++) {
                sb.append(' ');
            }
            sb.append(" |");

            LOG.info(sb.toString());

            LOG.info(separator);

            Map<String, String> failComments = new HashMap<>();

            List<String> failedFieldNames = new ArrayList<>();
            for (TestResult result : results) {
                sb.setLength(0);
                if (result.pass) {
                    sb.append("|        | ");
                } else {
                    if (result.warn) {
                        sb.append("| ~warn~ | ");
                        failComments.put(result.field, "~~ Unexpected result ~~");
                    } else {
                        sb.append("| -FAIL- | ");
                        failComments.put(result.field, "FAILED; Should be '" + result.expected + "'");
                        failedFieldNames.add(result.field);
                    }
                }
                sb.append(result.field);
                for (int i = result.field.length(); i < maxNameLength; i++) {
                    sb.append(' ');
                }
                sb.append(" | ");
                sb.append(result.actual);

                for (int i = result.actual.length(); i < maxActualLength; i++) {
                    sb.append(' ');
                }
                sb.append(" | ");
                sb.append(String.format("%10d", result.confidence));
                sb.append(" | ");

                if (result.pass) {
                    for (int i = 0; i < maxExpectedLength; i++) {
                        sb.append(' ');
                    }
                    sb.append(" |");
                    LOG.info(sb.toString());
                } else {
                    sb.append(result.expected);
                    for (int i = result.expected.length(); i < maxExpectedLength; i++) {
                        sb.append(' ');
                    }
                    sb.append(" |");
                    if (result.warn) {
                        LOG.warn(sb.toString());
                    } else {
                        LOG.error(sb.toString());
                    }
                }
            }

            LOG.info(separator);
            LOG.info("");

            LOG.info(agent.toMatchTrace(failedFieldNames));

            LOG.info("\n\nconfig:\n{}", agent.toYamlTestCase(!init, failComments));
            LOG.info("Location of failed test.({}:{})", filename, linenumber);
            if (!pass && !showAll) {
                return false;
            }
            if (init) {
                return allPass;
            }
        }

        if (showPassedTests) {
            LOG.info("+===========================================================================================");
        } else {
            LOG.info("All {} tests passed", testcount);
        }

        long fullStop = System.nanoTime();

        LOG.info("This took {} ms for {} tests : averaging to {} msec/test (This includes test validation and logging!!)",
            (fullStop - fullStart)/1000000,
            testcount,
            ((double)(fullStop - fullStart)) / (testcount * 1000000L));

        if (testcount == 0) {
            LOG.error("NO tests were run at all!!!");
            allPass = false;
        }

        return allPass;
    }

    private void dumpAllPaths(String userAgentString) {
        StringBuilder sb = new StringBuilder(4096);
        sb.append('\n');
        sb.append('\n');
        sb.append("- matcher:\n");
        sb.append("#    options:\n");
        sb.append("#    - 'verbose'\n");
        sb.append("    require:\n");
        for (String path : getAllPaths(userAgentString)) {
            if (path.contains("=\"")) {
                sb.append("#    - '").append(path).append("'\n");
            }
        }
        sb.append("    extract:\n");
        sb.append("#    - 'DeviceClass                         :      1 :' \n");
        sb.append("#    - 'DeviceBrand                         :      1 :' \n");
        sb.append("#    - 'DeviceName                          :      1 :' \n");
        sb.append("#    - 'OperatingSystemClass                :      1 :' \n");
        sb.append("#    - 'OperatingSystemName                 :      1 :' \n");
        sb.append("#    - 'OperatingSystemVersion              :      1 :' \n");
        sb.append("#    - 'LayoutEngineClass                   :      1 :' \n");
        sb.append("#    - 'LayoutEngineName                    :      1 :' \n");
        sb.append("#    - 'LayoutEngineVersion                 :      1 :' \n");
        sb.append("#    - 'AgentClass                          :      1 :' \n");
        sb.append("#    - 'AgentName                           :      1 :' \n");
        sb.append("#    - 'AgentVersion                        :      1 :' \n");
        sb.append('\n');
        sb.append('\n');
        LOG.info(sb.toString());
    }

    // ===============================================================================================================

    /**
     * This function is used only for analyzing which patterns that could possibly be relevant
     * were actually relevant for the matcher actions.
     * @return The list of Matches that were possibly relevant.
     */
    public List<Match> getMatches() {
        List<Match> allMatches = new ArrayList<>(128);
        for (Matcher matcher: getAllMatchers()) {
            allMatches.addAll(matcher.getMatches());
        }
        return allMatches;
=======

@DefaultSerializer(UserAgentAnalyzerTester.KryoSerializer.class)
public final class UserAgentAnalyzerTester extends AbstractUserAgentAnalyzerTester {

    public static UserAgentAnalyzerTesterBuilder newBuilder() {
        return new UserAgentAnalyzerTesterBuilder(new UserAgentAnalyzerTester()).keepTests();
>>>>>>> 69245b3e
    }

    public static final class UserAgentAnalyzerTesterBuilder extends AbstractUserAgentAnalyzerTesterBuilder<UserAgentAnalyzerTester, UserAgentAnalyzerTesterBuilder> {

        UserAgentAnalyzerTesterBuilder(UserAgentAnalyzerTester newUaa) {
            super(newUaa);
        }
    }
<<<<<<< HEAD

    @Override
    public String toString() {
        return "UserAgentAnalyzerTester{" + super.toString() + "} ";
    }
=======
>>>>>>> 69245b3e
}<|MERGE_RESOLUTION|>--- conflicted
+++ resolved
@@ -18,520 +18,12 @@
 package nl.basjes.parse.useragent.debug;
 
 import com.esotericsoftware.kryo.DefaultSerializer;
-<<<<<<< HEAD
-import com.esotericsoftware.kryo.Kryo;
-import nl.basjes.parse.useragent.UserAgent;
-import nl.basjes.parse.useragent.UserAgentAnalyzer;
-import nl.basjes.parse.useragent.UserAgentAnalyzerDirect;
-import nl.basjes.parse.useragent.analyze.Matcher;
-import nl.basjes.parse.useragent.analyze.MatchesList.Match;
-import org.slf4j.Logger;
-import org.slf4j.LoggerFactory;
-
-import java.util.ArrayList;
-import java.util.Collection;
-import java.util.Collections;
-import java.util.HashMap;
-import java.util.List;
-import java.util.Map;
-
-import static nl.basjes.parse.useragent.UserAgent.NULL_VALUE;
-import static nl.basjes.parse.useragent.UserAgent.SYNTAX_ERROR;
-
-@DefaultSerializer(UserAgentAnalyzerTester.KryoSerializer.class)
-public class UserAgentAnalyzerTester extends UserAgentAnalyzer {
-    private static final Logger LOG = LoggerFactory.getLogger(UserAgentAnalyzerTester.class);
-
-//    public UserAgentAnalyzerTester() {
-//        super();
-//        keepTests();
-//    }
-
-//    public UserAgentAnalyzerTester(String resourceString) {
-//        this();
-//        loadResources(resourceString);
-//    }
-
-    public static class KryoSerializer extends UserAgentAnalyzerDirect.KryoSerializer {
-        public KryoSerializer(Kryo kryo, Class<?> type) {
-            super(kryo, type);
-        }
-    }
-
-    static class TestResult {
-        String field;
-        String expected;
-        String actual;
-        boolean pass;
-        boolean warn;
-        long confidence;
-    }
-
-    /**
-     * Run all the test_cases available.
-     *
-     * @return true if all tests were successful.
-     */
-    @SuppressWarnings({"unused"})
-    public boolean runTests() {
-        return runTests(false, true);
-    }
-
-    public boolean runTests(boolean showAll, boolean failOnUnexpected) {
-        return runTests(showAll, failOnUnexpected, null, false, false);
-    }
-
-    public boolean runTests(boolean showAll,
-                            boolean failOnUnexpected,
-                            Collection<String> onlyValidateFieldNames,
-                            boolean measureSpeed,
-                            boolean showPassedTests) {
-        initializeMatchers();
-        if (getTestCases() == null) {
-            return true;
-        }
-        DebugUserAgent agent = new DebugUserAgent(wantedFieldNames);
-
-        List<TestResult> results = new ArrayList<>(32);
-
-        String filenameHeader = "Test number and source";
-        int filenameHeaderLength = filenameHeader.length();
-        int maxFilenameLength = filenameHeaderLength;
-        for (Map<String, Map<String, String>> test : getTestCases()) {
-            Map<String, String> metaData = test.get("metaData");
-            String filename = metaData.get("filename");
-            maxFilenameLength = Math.max(maxFilenameLength, filename.length());
-        }
-
-        maxFilenameLength+=11;
-
-        StringBuilder sb = new StringBuilder(1024);
-
-        sb.append("| ").append(filenameHeader);
-        for (int i = filenameHeaderLength; i < maxFilenameLength; i++) {
-            sb.append(' ');
-        }
-
-        sb.append(" |S|AA|MF|");
-        if (measureSpeed) {
-            sb.append("  PPS| msPP|");
-        }
-        sb.append("--> S=Syntax Error, AA=Number of ambiguities during parse, MF=Matches Found");
-        if (measureSpeed) {
-            sb.append(", PPS=parses/sec, msPP=milliseconds per parse");
-        }
-
-        long fullStart = System.nanoTime();
-
-        if (showPassedTests) {
-            LOG.info("+===========================================================================================");
-            LOG.info(sb.toString());
-            LOG.info("+-------------------------------------------------------------------------------------------");
-        }
-
-        boolean allPass = true;
-        int testcount = 0;
-        for (Map<String, Map<String, String>> test : getTestCases()) {
-            testcount++;
-            Map<String, String> input = test.get("input");
-            Map<String, String> expected = test.get("expected");
-
-            boolean dump = false;
-            List<String> options = null;
-            if (test.containsKey("options")) {
-                options = new ArrayList<>(test.get("options").keySet());
-                dump = options.contains("dump");
-            }
-            Map<String, String> metaData = test.get("metaData");
-            String filename = metaData.get("filename");
-            String linenumber = metaData.get("fileline");
-
-            boolean init = false;
-
-            if (options == null) {
-                setVerbose(false);
-                agent.setDebug(false);
-            } else {
-                boolean newVerbose = options.contains("verbose");
-                setVerbose(newVerbose);
-                agent.setDebug(newVerbose);
-                init = options.contains("init");
-            }
-            if (expected == null || expected.size() == 0) {
-                init = true;
-            }
-
-            String testName = input.get("name");
-            String userAgentString = input.get("user_agent_string");
-
-            if (testName == null) {
-                if (userAgentString.length() > 300) {
-                    testName = userAgentString.substring(0, 290) + " ... ( " + userAgentString.length() + " chars)";
-                } else {
-                    testName = userAgentString;
-                }
-            }
-
-            sb.setLength(0);
-
-            sb.append("|").append(String.format("%5d", testcount))
-              .append(".(").append(filename).append(':').append(linenumber).append(')');
-            for (int i = filename.length()+linenumber.length()+7; i < maxFilenameLength; i++) {
-                sb.append(' ');
-            }
-
-            agent.setUserAgentString(userAgentString);
-
-
-            long measuredSpeed=-1;
-            if (measureSpeed) {
-                disableCaching();
-                // Preheat
-                for (int i = 0; i < 100; i++) {
-                    parse(agent);
-                }
-                long startTime = System.nanoTime();
-                for (int i = 0; i < 1000; i++) {
-                    parse(agent);
-                }
-                long stopTime = System.nanoTime();
-                measuredSpeed = (1000000000L*(1000))/(stopTime-startTime);
-            } else {
-                parse(agent);
-            }
-
-            sb.append('|');
-            if (agent.hasSyntaxError()) {
-                sb.append('S');
-            } else {
-                sb.append(' ');
-            }
-            if (agent.hasAmbiguity()) {
-                sb.append(String.format("|%2d", agent.getAmbiguityCount()));
-            } else {
-                sb.append("|  ");
-            }
-
-            sb.append(String.format("|%2d", agent.getNumberOfAppliedMatches()));
-
-            if (measureSpeed) {
-                sb.append('|').append(String.format("%5d", measuredSpeed));
-                sb.append('|').append(String.format("%5.2f", 1000.0/measuredSpeed));
-            }
-
-            sb.append("| ").append(testName);
-
-            // We create the log line but we keep it until we know it actually must be output to the screen
-            String testLogLine = sb.toString();
-
-            sb.setLength(0);
-
-            boolean pass = true;
-            results.clear();
-
-            if (init) {
-                LOG.info(testLogLine);
-                sb.append(agent.toYamlTestCase());
-                LOG.info(sb.toString());
-            } else {
-                if (expected == null) {
-                    LOG.info(testLogLine);
-                    LOG.warn("| - No expectations ... ");
-                    continue;
-                }
-            }
-
-            int maxNameLength     = 6; // "Field".length()+1;            NOSONAR: This is not commented code.
-            int maxActualLength   = 7; // "Actual".length()+1;           NOSONAR: This is not commented code.
-            int maxExpectedLength = 9; // "Expected".length()+1;         NOSONAR: This is not commented code.
-
-            if (expected != null) {
-                List<String> fieldNames = agent.getAvailableFieldNamesSorted();
-
-                if (onlyValidateFieldNames != null && onlyValidateFieldNames.isEmpty()) {
-                    onlyValidateFieldNames = null;
-                } else if (onlyValidateFieldNames != null) {
-                    fieldNames.clear();
-                    fieldNames.addAll(onlyValidateFieldNames);
-                }
-
-                for (String newFieldName: expected.keySet()) {
-                    if (!fieldNames.contains(newFieldName)) {
-                        fieldNames.add(newFieldName);
-                    }
-                }
-
-                for (String fieldName : fieldNames) {
-                    // Only check the desired fieldnames
-                    if (onlyValidateFieldNames != null &&
-                        !onlyValidateFieldNames.contains(fieldName)) {
-                        continue;
-                    }
-
-                    TestResult result = new TestResult();
-                    result.field = fieldName;
-                    boolean expectedSomething;
-
-                    // Actual value
-                    result.actual = agent.getValue(result.field);
-                    result.confidence = agent.getConfidence(result.field);
-                    if (result.actual == null) {
-                        result.actual = NULL_VALUE;
-                    }
-
-                    // Expected value
-                    String expectedValue = expected.get(fieldName);
-                    if (expectedValue == null) {
-                        expectedSomething = false;
-                        if (result.confidence < 0) {
-                            continue; // A negative value really means 'absent'
-                        }
-                        result.expected = "<<absent>>";
-                    } else {
-                        expectedSomething = true;
-                        result.expected = expectedValue;
-                    }
-
-                    result.pass = result.actual.equals(result.expected);
-                    if (!result.pass) {
-                        result.warn=true;
-                        if (expectedSomething) {
-                            result.warn=false;
-                            pass = false;
-                            allPass = false;
-                        } else {
-                            if (failOnUnexpected) {
-                                // We ignore this special field
-                                if (!SYNTAX_ERROR.equals(result.field)) {
-                                    result.warn = false;
-                                    pass = false;
-                                    allPass = false;
-                                }
-                            }
-                        }
-                    }
-
-                    results.add(result);
-
-                    maxNameLength = Math.max(maxNameLength, result.field.length());
-                    maxActualLength = Math.max(maxActualLength, result.actual.length());
-                    maxExpectedLength = Math.max(maxExpectedLength, result.expected.length());
-                }
-
-                if (!agent.analyzeMatchersResult()) {
-                    pass = false;
-                    allPass = false;
-                }
-            }
-
-            if (dump) {
-                LOG.info("##########################################################################################");
-                LOG.info("vvvvvvvvvvvvvvvvvvvvvvvvvvvvvvvvvvvvvvvvvvvvvvvvvvvvvvvvvvvvvvvvvvvvvvvvvvvvvvvvvvvvvvvvvv");
-                dumpAllPaths(userAgentString);
-                LOG.info(agent.toMatchTrace(Collections.emptyList()));
-                LOG.info("^^^^^^^^^^^^^^^^^^^^^^^^^^^^^^^^^^^^^^^^^^^^^^^^^^^^^^^^^^^^^^^^^^^^^^^^^^^^^^^^^^^^^^^^^^");
-                LOG.info("##########################################################################################");
-            }
-
-            if (!init && pass && !showAll) {
-                if (showPassedTests) {
-                    LOG.info("{}", testLogLine);
-                }
-                continue;
-            }
-
-            if (!pass) {
-                LOG.info(testLogLine);
-                LOG.error("| TEST FAILED !");
-            }
-
-            if (agent.hasAmbiguity()) {
-                LOG.info("| Parsing problem: Ambiguity {} times. ", agent.getAmbiguityCount());
-            }
-            if (agent.hasSyntaxError()) {
-                LOG.info("| Parsing problem: Syntax Error");
-            }
-
-            if (init || !pass) {
-                dumpAllPaths(userAgentString);
-            }
-
-            sb.setLength(0);
-            sb.append("+--------+-");
-            for (int i = 0; i < maxNameLength; i++) {
-                sb.append('-');
-            }
-            sb.append("-+-");
-            for (int i = 0; i < maxActualLength; i++) {
-                sb.append('-');
-            }
-            sb.append("-+------------+-");
-            for (int i = 0; i < maxExpectedLength; i++) {
-                sb.append('-');
-            }
-            sb.append("-+");
-
-            String separator = sb.toString();
-            LOG.info(separator);
-
-            sb.setLength(0);
-            sb.append("| Result | Field ");
-            for (int i = 6; i < maxNameLength; i++) {
-                sb.append(' ');
-            }
-            sb.append(" | Actual ");
-            for (int i = 7; i < maxActualLength; i++) {
-                sb.append(' ');
-            }
-            sb.append(" | Confidence | Expected ");
-            for (int i = 9; i < maxExpectedLength; i++) {
-                sb.append(' ');
-            }
-            sb.append(" |");
-
-            LOG.info(sb.toString());
-
-            LOG.info(separator);
-
-            Map<String, String> failComments = new HashMap<>();
-
-            List<String> failedFieldNames = new ArrayList<>();
-            for (TestResult result : results) {
-                sb.setLength(0);
-                if (result.pass) {
-                    sb.append("|        | ");
-                } else {
-                    if (result.warn) {
-                        sb.append("| ~warn~ | ");
-                        failComments.put(result.field, "~~ Unexpected result ~~");
-                    } else {
-                        sb.append("| -FAIL- | ");
-                        failComments.put(result.field, "FAILED; Should be '" + result.expected + "'");
-                        failedFieldNames.add(result.field);
-                    }
-                }
-                sb.append(result.field);
-                for (int i = result.field.length(); i < maxNameLength; i++) {
-                    sb.append(' ');
-                }
-                sb.append(" | ");
-                sb.append(result.actual);
-
-                for (int i = result.actual.length(); i < maxActualLength; i++) {
-                    sb.append(' ');
-                }
-                sb.append(" | ");
-                sb.append(String.format("%10d", result.confidence));
-                sb.append(" | ");
-
-                if (result.pass) {
-                    for (int i = 0; i < maxExpectedLength; i++) {
-                        sb.append(' ');
-                    }
-                    sb.append(" |");
-                    LOG.info(sb.toString());
-                } else {
-                    sb.append(result.expected);
-                    for (int i = result.expected.length(); i < maxExpectedLength; i++) {
-                        sb.append(' ');
-                    }
-                    sb.append(" |");
-                    if (result.warn) {
-                        LOG.warn(sb.toString());
-                    } else {
-                        LOG.error(sb.toString());
-                    }
-                }
-            }
-
-            LOG.info(separator);
-            LOG.info("");
-
-            LOG.info(agent.toMatchTrace(failedFieldNames));
-
-            LOG.info("\n\nconfig:\n{}", agent.toYamlTestCase(!init, failComments));
-            LOG.info("Location of failed test.({}:{})", filename, linenumber);
-            if (!pass && !showAll) {
-                return false;
-            }
-            if (init) {
-                return allPass;
-            }
-        }
-
-        if (showPassedTests) {
-            LOG.info("+===========================================================================================");
-        } else {
-            LOG.info("All {} tests passed", testcount);
-        }
-
-        long fullStop = System.nanoTime();
-
-        LOG.info("This took {} ms for {} tests : averaging to {} msec/test (This includes test validation and logging!!)",
-            (fullStop - fullStart)/1000000,
-            testcount,
-            ((double)(fullStop - fullStart)) / (testcount * 1000000L));
-
-        if (testcount == 0) {
-            LOG.error("NO tests were run at all!!!");
-            allPass = false;
-        }
-
-        return allPass;
-    }
-
-    private void dumpAllPaths(String userAgentString) {
-        StringBuilder sb = new StringBuilder(4096);
-        sb.append('\n');
-        sb.append('\n');
-        sb.append("- matcher:\n");
-        sb.append("#    options:\n");
-        sb.append("#    - 'verbose'\n");
-        sb.append("    require:\n");
-        for (String path : getAllPaths(userAgentString)) {
-            if (path.contains("=\"")) {
-                sb.append("#    - '").append(path).append("'\n");
-            }
-        }
-        sb.append("    extract:\n");
-        sb.append("#    - 'DeviceClass                         :      1 :' \n");
-        sb.append("#    - 'DeviceBrand                         :      1 :' \n");
-        sb.append("#    - 'DeviceName                          :      1 :' \n");
-        sb.append("#    - 'OperatingSystemClass                :      1 :' \n");
-        sb.append("#    - 'OperatingSystemName                 :      1 :' \n");
-        sb.append("#    - 'OperatingSystemVersion              :      1 :' \n");
-        sb.append("#    - 'LayoutEngineClass                   :      1 :' \n");
-        sb.append("#    - 'LayoutEngineName                    :      1 :' \n");
-        sb.append("#    - 'LayoutEngineVersion                 :      1 :' \n");
-        sb.append("#    - 'AgentClass                          :      1 :' \n");
-        sb.append("#    - 'AgentName                           :      1 :' \n");
-        sb.append("#    - 'AgentVersion                        :      1 :' \n");
-        sb.append('\n');
-        sb.append('\n');
-        LOG.info(sb.toString());
-    }
-
-    // ===============================================================================================================
-
-    /**
-     * This function is used only for analyzing which patterns that could possibly be relevant
-     * were actually relevant for the matcher actions.
-     * @return The list of Matches that were possibly relevant.
-     */
-    public List<Match> getMatches() {
-        List<Match> allMatches = new ArrayList<>(128);
-        for (Matcher matcher: getAllMatchers()) {
-            allMatches.addAll(matcher.getMatches());
-        }
-        return allMatches;
-=======
 
 @DefaultSerializer(UserAgentAnalyzerTester.KryoSerializer.class)
 public final class UserAgentAnalyzerTester extends AbstractUserAgentAnalyzerTester {
 
     public static UserAgentAnalyzerTesterBuilder newBuilder() {
         return new UserAgentAnalyzerTesterBuilder(new UserAgentAnalyzerTester()).keepTests();
->>>>>>> 69245b3e
     }
 
     public static final class UserAgentAnalyzerTesterBuilder extends AbstractUserAgentAnalyzerTesterBuilder<UserAgentAnalyzerTester, UserAgentAnalyzerTesterBuilder> {
@@ -540,12 +32,4 @@
             super(newUaa);
         }
     }
-<<<<<<< HEAD
-
-    @Override
-    public String toString() {
-        return "UserAgentAnalyzerTester{" + super.toString() + "} ";
-    }
-=======
->>>>>>> 69245b3e
 }